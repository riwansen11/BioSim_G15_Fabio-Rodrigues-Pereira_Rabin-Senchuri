# -*- coding: utf-8 -*-
from src.biosim.fauna import Herbivore, Carnivore
import numpy as np

"""
This is the geography model which functions with the BioSim package 
written for the INF200 project January 2019.
"""

__author__ = "Fábio Rodrigues Pereira and Rabin Senchuri"
__email__ = "fabio.rodrigues.pereira@nmbu.no and rabin.senchuri@nmbu.no"


class Cells:
    parameters = {}

    @staticmethod
    def herbivore_relevant_abundance(animal_number, appetite,
                                     relevant_fodder):
        return relevant_fodder / ((animal_number + 1) * appetite)

    @staticmethod
    def carnivore_relevant_abundance(animal_number, appetite,
                                     relevant_fodder):
        return relevant_fodder / ((animal_number + 1) * appetite)

    @classmethod  # tested
    def check_unknown_parameters(cls, params):
        for parameter in params.keys():
            if parameter not in cls.parameters.keys():
                raise ValueError("Unknown parameter provided: "
                                 "*{}*".format(parameter))

    @classmethod  # tested
    def check_non_negative_parameters(cls, param_key, params):
        if params[param_key] < 0:  # check here and others restrictions
            raise ValueError("The parameter *{}* must be "
                             "non-negative".format(param_key))

    @classmethod
    def set_parameters(cls, params):
        cls.check_unknown_parameters(params)
        cls.check_non_negative_parameters('f_max', params)
        cls.parameters.update(params)

    def __init__(self):
        self.population = {'Herbivore': [], 'Carnivore': []}
        self.new_population = {'Herbivore': [], 'Carnivore': []}
        self.fodder = 0

    def feed(self):
        self.grow_fodder()
        self.herbivore_feed()
        self.carnivore_feed()

    def herbivore_feed(self):
        self.population['Herbivore'].sort(key=lambda h: h.fitness)
        for herbivore_object in reversed(self.population['Herbivore']):
            if herbivore_object.parameters["F"] <= self.fodder:
<<<<<<< HEAD
                herbivore_object.herb_eating(
                    herbivore_object.parameters["F"])
=======
                herbivore_object.herb_eating(herbivore_object.parameters["F"])
>>>>>>> 5937b6fc
                self.fodder -= herbivore_object.parameters["F"]
            elif 0 < self.fodder < herbivore_object.parameters["F"]:
                herbivore_object.herb_eating(self.fodder)
                self.fodder = 0

    def carnivore_feed(self):
        self.population["Herbivore"].sort(key=lambda h: h.fitness)
        self.population["Carnivore"].sort(key=lambda i: i.fitness)

        for carn_object in reversed(self.population["Carnivore"]):
<<<<<<< HEAD
            eaten = carn_object.carn_eating_rule(
                self.population["Herbivore"])
=======
            eaten = carn_object.carn_eating_rule(self.population["Herbivore"])
>>>>>>> 5937b6fc

    def add_newborns(self):
        for specie_objects in self.population.values():
            newborns = []
            for animal_object in specie_objects:
                if animal_object.add_newborns(len(specie_objects)):
                    newborn = type(animal_object)()
                    animal_object.update_weight_after_birth(
                        newborn.weight)
                    newborns.append(newborn)
            specie_objects.extend(newborns)

    def migrate(self, neighbour_cells):
        pass

        '''for species in self.popilation.keys():
            for animal in species:
                if animal:
                    neighbour_cell_props = [neighbour.neighbour_cell_prospensity(animal) for neighbour in
                                            neighbour_cells]
                    print(neighbour_cell_props)'''

    def neighbour_cell_propensity(self, species):
        pass
        '''relevant_fodder = self.fodder if species.__class__.__name__ == "Herbivore" \
            else self.total_herbivore_mass()
        h_relevant_abundance = self.herbivor_relevant_abundance(len(self.animal_pop[0]),
                                                                species.default_params["F"],
                                                                relevant_fodder)
        c_relevant_abundance = self.carnivore_relevant_abundance(len(self.animal_pop[1]),
                                                                 species.default_params["F"],
                                                                 relevant_fodder)
        h_propensity = np.exp(species.default_params["lambda"] * h_relevant_abundance)
        c_propensity = np.exp(species.default_params["lambda"] * c_relevant_abundance)

        return tuple([h_propensity, c_propensity])'''

    def get_old(self):  # tested
        for specie_objects in self.population.values():
            for animal_object in specie_objects:
                animal_object.get_old()

    def lose_weight(self):
        for specie_objects in self.population.values():
            for animal_object in specie_objects:
                animal_object.lose_weight()

    def die(self):
        for specie_type in self.population.keys():
            survivors = []
            for animal_object in self.population[specie_type]:
                if not animal_object.die():
                    survivors.append(animal_object)
            self.population[specie_type] = survivors

    def total_herbivore_mass(self):
        herb_mass = 0
        for herb in self.population['Herbivore']:
            herb_mass += herb.weight
        return herb_mass


class Jungle(Cells):
    parameters = {'f_max': 800.0, 'alpha': None}

    def __init__(self):
        super().__init__()
        self.fodder = self.parameters['f_max']

    def grow_fodder(self):
        self.fodder = self.parameters['f_max']  # ****check


class Savannah(Cells):
    parameters = {'f_max': 300.0, 'alpha': 0.3}

    def __init__(self):
        super().__init__()
        self.fodder = self.parameters['f_max']

    def grow_fodder(self):
        self.fodder += self.parameters['alpha'] \
                       * (self.parameters['f_max'] - self.fodder)


class Desert(Cells):
    def __init__(self):
        super().__init__()

    def grow_fodder(self):
        self.fodder = 0


class Ocean(Cells):
    def __init__(self):
        super().__init__()


class Mountain(Cells):
    def __init__(self):
        super().__init__()<|MERGE_RESOLUTION|>--- conflicted
+++ resolved
@@ -57,12 +57,6 @@
         self.population['Herbivore'].sort(key=lambda h: h.fitness)
         for herbivore_object in reversed(self.population['Herbivore']):
             if herbivore_object.parameters["F"] <= self.fodder:
-<<<<<<< HEAD
-                herbivore_object.herb_eating(
-                    herbivore_object.parameters["F"])
-=======
-                herbivore_object.herb_eating(herbivore_object.parameters["F"])
->>>>>>> 5937b6fc
                 self.fodder -= herbivore_object.parameters["F"]
             elif 0 < self.fodder < herbivore_object.parameters["F"]:
                 herbivore_object.herb_eating(self.fodder)
@@ -73,12 +67,8 @@
         self.population["Carnivore"].sort(key=lambda i: i.fitness)
 
         for carn_object in reversed(self.population["Carnivore"]):
-<<<<<<< HEAD
-            eaten = carn_object.carn_eating_rule(
-                self.population["Herbivore"])
-=======
-            eaten = carn_object.carn_eating_rule(self.population["Herbivore"])
->>>>>>> 5937b6fc
+            eaten = carn_object.carn_eating_rule(self.population[
+                                                     "Herbivore"])
 
     def add_newborns(self):
         for specie_objects in self.population.values():
