--- conflicted
+++ resolved
@@ -128,11 +128,7 @@
                     self.fauna_classes[species](age, weight)
 
                 individual_objects.append(individual_object)
-<<<<<<< HEAD
             geo_object = self.cells[coordinate]
-=======
-
->>>>>>> 5937b6fc
             for animal_object in individual_objects:
                 geo_object.population[
                     type(animal_object).__name__].append(animal_object)
@@ -148,15 +144,9 @@
     def yearly_cycle(self):
         for coordinate, geo_object in self.habitable_cells.items():
             geo_object.feed()
-<<<<<<< HEAD
-            # geo_object.add_newborns()
+            geo_object.add_newborns()
             # neighbour_cell = self.neighbour_cell(coordinate)
             # geo_object.migrate(neighbour_cell)
-=======
-            geo_object.add_newborns()
-            #neighbour_cell = self.neighbour_cell(coordinate)
-            geo_object.migrate(neighbour_cell)
->>>>>>> 5937b6fc
             geo_object.get_old()
             geo_object.lose_weight()
             geo_object.die()
