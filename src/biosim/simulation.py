--- conflicted
+++ resolved
@@ -1,6 +1,6 @@
 # -*- coding: utf-8 -*-
 
-<<<<<<< HEAD
+
 import pandas as pd
 import random as rd
 from src.biosim.island import Island
@@ -13,8 +13,7 @@
 import matplotlib.colors as mcolors
 import subprocess
 
-=======
->>>>>>> b1471025
+
 """
 This is the simulation model which functions with the BioSim package 
 written for the INF200 project January 2019.
@@ -23,7 +22,7 @@
 __author__ = "Fábio Rodrigues Pereira and Rabin Senchuri"
 __email__ = "fabio.rodrigues.pereira@nmbu.no and rabin.senchuri@nmbu.no"
 
-<<<<<<< HEAD
+
 # Update these variables to point to your ffmpeg and convert binaries
 _FFMPEG_BINARY = 'ffmpeg'
 _CONVERT_BINARY = 'convert'
@@ -33,11 +32,6 @@
 
 _DEFAULT_GRAPHICS_NAME = 'dv'
 _DEFAULT_MOVIE_FORMAT = 'mp4'
-=======
-import pandas as pd
-import random as rd
-from src.biosim.island import Island
->>>>>>> b1471025
 
 
 class BioSim:
@@ -494,21 +488,12 @@
     @property
     def animal_distribution(self):
         """Pandas DataFrame with animal count per species for each cell
-<<<<<<< HEAD
         on island.
         """
         pop = self.island.get_population_numbers()
         return pd.DataFrame(pop)
+
 
     # def make_movie(self):
     #     """Create MPEG4 movie from visualization images saved."""
     #     pass
-=======
-        on island"""
-        pop = self.island.get_population_numbers()
-        return pd.DataFrame(pop)
-
-    def make_movie(self):
-        """Create MPEG4 movie from visualization images saved."""
-        pass
->>>>>>> b1471025
