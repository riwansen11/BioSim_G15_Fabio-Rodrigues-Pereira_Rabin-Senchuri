# -*- coding: utf-8 -*-
<<<<<<< HEAD
from src.biosim.fauna import Herbivore, Carnivore
import numpy as np
import random
=======
>>>>>>> b1471025

"""
This is the geography model which functions with the BioSim package 
written for the INF200 project January 2019.
"""

__author__ = "Fábio Rodrigues Pereira and Rabin Senchuri"
__email__ = "fabio.rodrigues.pereira@nmbu.no and rabin.senchuri@nmbu.no"


class Cells:
    parameters = {}

    @staticmethod
    def relevant_abundance(animal_number, appetite,
                           relevant_fodder):
        return relevant_fodder / ((animal_number + 1) * appetite)

    @classmethod  # tested
    def check_unknown_parameters(cls, params):
        for parameter in params.keys():
            if parameter not in cls.parameters.keys():
                raise ValueError("Unknown parameter provided: "
                                 "*{}*".format(parameter))

    @classmethod  # tested
    def check_non_negative_parameters(cls, param_key, params):
        if params[param_key] < 0:  # check here and others restrictions
            raise ValueError("The parameter *{}* must be "
                             "non-negative".format(param_key))

    @classmethod
    def set_parameters(cls, params):  # tested
        cls.check_unknown_parameters(params)
        cls.check_non_negative_parameters('f_max', params)
        cls.parameters.update(params)

    def __init__(self):
        self.population = {'Herbivore': [], 'Carnivore': []}
        self.new_population = {'Herbivore': [], 'Carnivore': []}
        self.fodder = 0

    def herbivore_feed(self):
        self.population['Herbivore'].sort(key=lambda h: h.fitness)
        for herbivore_object in reversed(self.population['Herbivore']):
            if herbivore_object.parameters["F"] <= self.fodder:
                self.fodder -= herbivore_object.parameters["F"]
            elif 0 < self.fodder < herbivore_object.parameters["F"]:
                herbivore_object.herb_eating(self.fodder)
                self.fodder = 0

    def carnivore_feed(self):
        self.population["Herbivore"].sort(key=lambda h: h.fitness)
        self.population["Carnivore"].sort(key=lambda i: i.fitness)

        for carn_object in reversed(self.population["Carnivore"]):
            carn_object.carn_eating_rule(self.population[
                                                     "Herbivore"])

    def add_newborns(self):
        for specie_objects in self.population.values():
            newborns = []
            for animal_object in specie_objects:
                if animal_object.birth(len(specie_objects)):
                    newborn = type(animal_object)()
                    animal_object.update_weight_after_birth(
                        newborn.weight)
                    newborns.append(newborn)
            specie_objects.extend(newborns)

    # def migrate(self, neighbour_cells):
    #
    #     for species, animals in self.population.items():
    #         if animals:
    #             neighbour_cell_props = [neighbour.neighbour_cell_propensity(species) for neighbour in
    #                                     neighbour_cells]
    #
    # def neighbour_cell_propensity(self, species):
    #     relevant_fodder = self.fodder if species == "Herbivore" \
    #         else self.total_herbivore_mass()
    #     r_abundance = self.relevant_abundance(len(self.population[species]),
    #                                           self.population[species][0].parameters["F"],
    #                                           relevant_fodder)
    #     return np.exp(species.default_params["lambda"] * r_abundance)
    # def relative_abundance():
    #     return self.fodder / ((len(self.population[specie]) + 1) *
    #                      Herbivore.parameters["F"])
    #
    # def carnivore_fodder(self, specie):
    #     return self.total_herbivore_mass() / ((len(self.population[specie]) + 1) *
    #                      Carnivore.parameters["F"])

    def propensity(self, specie):
        num_animals = len(self.population[specie]) + len(
            self.new_population[specie])
        if specie == "Herbivore":
            appetite = Herbivore.parameters['F']
        else:
            appetite = Carnivore.parameters['F']

        relevant_fodder = self.fodder if specie == "Herbivore" else \
            self.total_herbivore_mass()
        relative_abundance = self.relevant_abundance(num_animals, appetite,
                                                     relevant_fodder)
        if specie == "Herbivore":
            return np.exp(Herbivore.parameters['lambda'] *
                          relative_abundance)
        else:
            return np.exp(Carnivore.parameters['lambda'] *
                          relative_abundance)

        # carnivore_propensity = np.exp(
        #     Carnivore.parameters["lambda"] *
        #     self.carnivore_fodder(specie))
        #
        # return tuple([herbivore_propensity, carnivore_propensity])

    def propensity_list(self, species, neighbour_cells):
        # if species == "Herbivore":

        propensities = [cell.propensity(species)
                        for cell in neighbour_cells]
        probability_list = [propensity / np.sum(propensities)
                            for propensity in propensities]
        # else:
        #     propensities = [cell.propensity(animals)
        #                     for cell in neighbour_cells]
        #     probability_list = [propensity / np.sum(propensities)
        #                         for propensity in propensities]
        return probability_list

    def migrate(self, neighbour_cell):
        for species, animals in self.population.items():
            if len(animals) > 0:
                probability_list = self.propensity_list(
                    species, neighbour_cell)
                cumulative_probability = np.cumsum(probability_list)
                migrated_animals = []
                for animal in animals:
                    if animal.migration_chances():
                        # self.choose_migration_cell(
                        #   animal, neighbour_cells, probability_list)
                        rand_num = random.random()
                        n = 0
                        while rand_num >= cumulative_probability[n]:
                            n += 1
                        neighbour_cell[n].new_population[species].append(animal)
                        migrated_animals.append(animal)
                self.population[species] = [animal for animal in animals
                                            if animal not in
                                            migrated_animals]

    def get_old(self):  # tested
        for specie_objects in self.population.values():
            for animal_object in specie_objects:
                animal_object.get_old()

    def lose_weight(self):
        for specie_objects in self.population.values():
            for animal_object in specie_objects:
                animal_object.lose_weight()

    def die(self):
        for specie_type in self.population.keys():
            survivors = []
            for animal_object in self.population[specie_type]:
                if not animal_object.die():
                    survivors.append(animal_object)
            self.population[specie_type] = survivors

    def total_herbivore_mass(self):
        herb_mass = 0
        for herb in self.population['Herbivore']:
            herb_mass += herb.weight
        return herb_mass


class Jungle(Cells):
    parameters = {'f_max': 800.0, 'alpha': None}

    def __init__(self):
        super().__init__()
        self.fodder = self.parameters['f_max']

    def grow_fodder_and_feed(self):
        self.fodder = self.parameters['f_max']
        self.herbivore_feed(), self.carnivore_feed()


class Savannah(Cells):
    parameters = {'f_max': 300.0, 'alpha': 0.3}

    def __init__(self):
        super().__init__()
        self.fodder = self.parameters['f_max']

    def grow_fodder_and_feed(self):
        self.fodder += self.parameters['alpha'] \
                       * (self.parameters['f_max'] - self.fodder)
        self.herbivore_feed(), self.carnivore_feed()


class Desert(Cells):
    def __init__(self):
        super().__init__()

    def grow_fodder_and_feed(self):
        self.fodder = 0
        self.herbivore_feed(), self.carnivore_feed()


class Ocean(Cells):
    def __init__(self):
        super().__init__()


class Mountain(Cells):
    def __init__(self):
        super().__init__()<|MERGE_RESOLUTION|>--- conflicted
+++ resolved
@@ -1,10 +1,7 @@
 # -*- coding: utf-8 -*-
-<<<<<<< HEAD
+import random
+import numpy as np
 from src.biosim.fauna import Herbivore, Carnivore
-import numpy as np
-import random
-=======
->>>>>>> b1471025
 
 """
 This is the geography model which functions with the BioSim package 
